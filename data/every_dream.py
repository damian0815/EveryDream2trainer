--- conflicted
+++ resolved
@@ -14,22 +14,8 @@
 limitations under the License.
 """
 import logging
-
 import torch
 from torch.utils.data import Dataset
-<<<<<<< HEAD
-from data.data_loader import DataLoaderMultiAspect as dlma
-from data.image_train_item import ImageTrainItem
-import random
-from torchvision import transforms
-
-
-class EveryDreamBatch(Dataset):
-    """
-    data: either a str indicating the root path of all your training images, will be recursively searched for images; or a list of ImageTrainItem
-    repeats: how many times to repeat each image in the dataset
-    flip_p: probability of flipping the image horizontally
-=======
 from data.data_loader import DataLoaderMultiAspect
 from data.image_train_item import ImageTrainItem
 import random
@@ -40,24 +26,13 @@
 class EveryDreamBatch(Dataset):
     """
     data_loader: `DataLoaderMultiAspect` object
->>>>>>> 0eb5a0c0
     debug_level: 0=none, 1=print drops due to unfilled batches on aspect ratio buckets, 2=debug info per image, 3=save crops to disk for inspection
     conditional_dropout: probability of dropping the caption for a given image
-<<<<<<< HEAD
-    resolution: max resolution (relative to square)
-    jitter: number of pixels to jitter the crop by, only for non-square images
-    name: the name of this dataset (only used for logging)
-    """
-    def __init__(self,
-                 data: str | list[ImageTrainItem],
-                 flip_p=0.0,
-=======
     crop_jitter: number of pixels to jitter the crop by, only for non-square images
     seed: random seed
     """
     def __init__(self,
                  data_loader: DataLoaderMultiAspect,
->>>>>>> 0eb5a0c0
                  debug_level=0,
                  conditional_dropout=0.02,
                  crop_jitter=20,
@@ -69,16 +44,11 @@
                  rated_dataset_dropout_target=0.5,
                  name='train'
                  ):
-<<<<<<< HEAD
-        self.batch_size = batch_size
-=======
         self.data_loader = data_loader
         self.batch_size = data_loader.batch_size
->>>>>>> 0eb5a0c0
         self.debug_level = debug_level
         self.conditional_dropout = conditional_dropout
         self.crop_jitter = crop_jitter
-        self.resolution = resolution
         self.unloaded_to_idx = 0
         self.tokenizer = tokenizer
         self.max_token_length = self.tokenizer.model_max_length
@@ -87,45 +57,6 @@
         self.seed = seed
         self.rated_dataset = rated_dataset
         self.rated_dataset_dropout_target = rated_dataset_dropout_target
-<<<<<<< HEAD
-        self.name = name
-
-        if seed == -1:
-            seed = random.randint(0, 99999)
-
-        self.dataloader = dlma(data=data,
-                               seed=seed,
-                               debug_level=debug_level,
-                               batch_size=self.batch_size,
-                               flip_p=flip_p,
-                               resolution=resolution,
-                               log_folder=self.log_folder,
-                               name=self.name
-                               )
-        self.__update_image_train_items(1.0, 0)
-
-        num_images = len(self.image_train_items)
-        logging.info(f" ** EveryDreamBatch Set '{self.name}': {num_images / batch_size:.0f} batches, num_images: {num_images}, batch_size: {self.batch_size}")
-
-
-    def get_all_image_train_items(self):
-        """
-        self.image_train_items have all multipliers == 0, so this gets us the ones with good multipliers
-        """
-        return self.dataloader.prepared_train_data
-
-
-    def get_random_split(self, split_proportion: float, remove_from_dataset: bool=False) -> list[ImageTrainItem]:
-        if self.dataloader is None:
-            raise RuntimeError("EveryDreamBatch is already static")
-        items = self.dataloader.get_random_split(split_proportion, remove_from_dataset=remove_from_dataset)
-        self.__update_image_train_items(1.0, 0)
-        return items
-
-
-    def shuffle(self, epoch_n: int, max_epochs: int):
-        self.seed += 1
-=======
         # First epoch always trains on all images
         self.image_train_items  = []
         self.__update_image_train_items(1.0)
@@ -137,39 +68,15 @@
     def shuffle(self, epoch_n: int, max_epochs: int):
         self.seed += 1
         
->>>>>>> 0eb5a0c0
         if self.rated_dataset:
             dropout_fraction = (max_epochs - (epoch_n * self.rated_dataset_dropout_target)) / max_epochs
         else:
             dropout_fraction = 1.0
-<<<<<<< HEAD
-        self.__update_image_train_items(dropout_fraction, epoch_n)
-
-
-    def __update_image_train_items(self, dropout_fraction: float, epoch_n: int):
-        if self.dataloader is None:
-            raise RuntimeError("Cannot run __update_train_images on a static EveryDreamBatch")
-        self.image_train_items = self.dataloader.get_shuffled_image_buckets(dropout_fraction)
-        if self.write_schedule:
-            self.__write_batch_schedule(epoch_n + 1)
-=======
             
         self.__update_image_train_items(dropout_fraction)
->>>>>>> 0eb5a0c0
-
-
-    def __write_batch_schedule(self, epoch_n):
-        with open(f"{self.log_folder}/ep{epoch_n}_batch_schedule_{self.name}.txt", "w", encoding='utf-8') as f:
-            for i in range(len(self.image_train_items)):
-                try:
-                    f.write(f"step:{int(i / self.batch_size):05}, wh:{self.image_train_items[i].target_wh}, r:{self.image_train_items[i].runt_size}, path:{self.image_train_items[i].pathname}\n")
-                except Exception as e:
-                    logging.error(f" * Error writing to batch schedule for file path: {self.image_train_items[i].pathname}")
-
 
     def __len__(self):
         return len(self.image_train_items)
-
 
     def __getitem__(self, i):
         example = {}
@@ -216,7 +123,6 @@
 
         return example
 
-
     def __get_image_for_trainer(self, image_train_item: ImageTrainItem, debug_level=0):
         example = {}
         save = debug_level > 2
@@ -228,15 +134,6 @@
         example["runt_size"] = image_train_tmp.runt_size
         return example
 
-<<<<<<< HEAD
-
-def build_torch_dataloader(items, batch_size) -> torch.utils.data.DataLoader:
-    dataloader = torch.utils.data.DataLoader(
-        items,
-        batch_size=batch_size,
-        shuffle=False,
-        num_workers=0,
-=======
     def __update_image_train_items(self, dropout_fraction: float):
         self.image_train_items = self.data_loader.get_shuffled_image_buckets(dropout_fraction)
         
@@ -246,7 +143,6 @@
         batch_size=batch_size,
         shuffle=False,
         num_workers=4,
->>>>>>> 0eb5a0c0
         collate_fn=collate_fn
     )
     return dataloader
@@ -271,9 +167,4 @@
         "runt_size": runt_size,
     }
     del batch
-<<<<<<< HEAD
-    return ret
-
-=======
-    return ret
->>>>>>> 0eb5a0c0
+    return ret