--- conflicted
+++ resolved
@@ -54,19 +54,13 @@
 
 from data.every_dream import EveryDreamBatch, build_torch_dataloader
 from data.every_dream_validation import EveryDreamValidator
-<<<<<<< HEAD
-=======
 from data.image_train_item import ImageTrainItem
->>>>>>> 0eb5a0c0
 from utils.huggingface_downloader import try_download_model_from_hf
 from utils.convert_diff_to_ckpt import convert as converter
 if torch.cuda.is_available():
     from utils.gpu import GPU
-<<<<<<< HEAD
-=======
 import data.aspects as aspects
 import data.resolver as resolver
->>>>>>> 0eb5a0c0
 
 _SIGTERM_EXIT_CODE = 130
 _VERY_LARGE_NUMBER = 1e9
@@ -357,7 +351,6 @@
     return sample_prompts
 
 
-
 def main(args):
     """
     Main entry point
@@ -374,13 +367,6 @@
     logging.info(f" Seed: {seed}")
     set_seed(seed)
     if torch.cuda.is_available():
-<<<<<<< HEAD
-        gpu = GPU()
-        device = torch.device(f"cuda:{args.gpuid}")
-        torch.backends.cudnn.benchmark = True
-    else:
-        device = 'cpu'
-=======
         device = torch.device(f"cuda:{args.gpuid}")
         gpu = GPU(device)
         torch.backends.cudnn.benchmark = True
@@ -388,7 +374,6 @@
         logging.warning("*** Running on CPU. This is for testing loading/config parsing code only.")
         device = 'cpu'
         gpu = None
->>>>>>> 0eb5a0c0
 
     log_folder = os.path.join(args.logdir, f"{args.project_name}_{log_time}")
 
@@ -633,7 +618,6 @@
             amsgrad=False,
         )
 
-
     log_optimizer(optimizer, betas, epsilon)
 
 
@@ -645,6 +629,7 @@
                                         default_batch_size=args.batch_size,
                                         resolution=args.resolution,
                                         log_writer=log_writer,
+                                        log_folder=log_folder
                                         )
         # the validation dataset may need to steal some items from image_train_items
         image_train_items = validator.prepare_validation_splits(image_train_items, tokenizer=tokenizer)
@@ -656,31 +641,16 @@
     )
 
     train_batch = EveryDreamBatch(
-<<<<<<< HEAD
-        data=args.data_root,
-        flip_p=args.flip_p,
-=======
         data_loader=data_loader,
->>>>>>> 0eb5a0c0
         debug_level=1,
         conditional_dropout=args.cond_dropout,
         tokenizer=tokenizer,
         seed = seed,
         shuffle_tags=args.shuffle_tags,
         rated_dataset=args.rated_dataset,
-        rated_dataset_dropout_target=(1.0 - (args.rated_dataset_target_dropout_percent / 100.0)),
-        name='train'
+        rated_dataset_dropout_target=(1.0 - (args.rated_dataset_target_dropout_percent / 100.0))
     )
-<<<<<<< HEAD
-    validator = EveryDreamValidator(args.validation_config,
-                                    train_batch=train_batch,
-                                    log_writer=log_writer,
-                                    log_folder=log_folder)
-
-
-=======
     
->>>>>>> 0eb5a0c0
     torch.cuda.benchmark = False
 
     epoch_len = math.ceil(len(train_batch) / args.batch_size)
@@ -699,10 +669,6 @@
 
     if args.wandb is not None and args.wandb:
         wandb.init(project=args.project_name, sync_tensorboard=True, )
-<<<<<<< HEAD
-  
-=======
->>>>>>> 0eb5a0c0
 
 
     def log_args(log_writer, args):
@@ -860,15 +826,8 @@
         # # discard the grads, just want to pin memory
         # optimizer.zero_grad(set_to_none=True)
 
-<<<<<<< HEAD
-
-
-
-
-=======
         write_batch_schedule(args, log_folder, train_batch, 0)
         
->>>>>>> 0eb5a0c0
         for epoch in range(args.max_epochs):
             loss_epoch = []
             epoch_start_time = time.time()
@@ -991,16 +950,10 @@
             loss_local = sum(loss_epoch) / len(loss_epoch)
             log_writer.add_scalar(tag="loss/epoch", scalar_value=loss_local, global_step=global_step)
 
-<<<<<<< HEAD
-            # validate
-            validator.do_validation_if_appropriate(epoch, global_step, get_model_prediction_and_target)
-=======
             if validator:
                 validator.do_validation_if_appropriate(epoch, global_step, get_model_prediction_and_target)
->>>>>>> 0eb5a0c0
 
             gc.collect()
-
             # end of epoch
 
         # end of training
@@ -1024,36 +977,6 @@
     logging.info(f"{Fore.LIGHTWHITE_EX} ***************************{Style.RESET_ALL}")
 
 
-<<<<<<< HEAD
-def update_old_args(t_args):
-    """
-    Update old args to new args to deal with json config loading and missing args for compatibility
-    """
-    if not hasattr(t_args, "shuffle_tags"):
-        print(f" Config json is missing 'shuffle_tags' flag")
-        t_args.__dict__["shuffle_tags"] = False
-    if not hasattr(t_args, "save_full_precision"):
-        print(f" Config json is missing 'save_full_precision' flag")
-        t_args.__dict__["save_full_precision"] = False
-    if not hasattr(t_args, "notebook"):
-        print(f" Config json is missing 'notebook' flag")
-        t_args.__dict__["notebook"] = False
-    if not hasattr(t_args, "disable_unet_training"):
-        print(f" Config json is missing 'disable_unet_training' flag")
-        t_args.__dict__["disable_unet_training"] = False
-    if not hasattr(t_args, "rated_dataset"):
-        print(f" Config json is missing 'rated_dataset' flag")
-        t_args.__dict__["rated_dataset"] = False
-    if not hasattr(t_args, "rated_dataset_target_dropout_percent"):
-        print(f" Config json is missing 'rated_dataset_target_dropout_percent' flag")
-        t_args.__dict__["rated_dataset_target_dropout_percent"] = 50
-    if not hasattr(t_args, "validation_config"):
-        print(f" Config json is missing 'validation_config' flag")
-        t_args.__dict__["validation_config"] = None
-
-
-=======
->>>>>>> 0eb5a0c0
 if __name__ == "__main__":
     supported_resolutions = [256, 384, 448, 512, 576, 640, 704, 768, 832, 896, 960, 1024, 1088, 1152]
     supported_precisions = ['fp16', 'fp32']
@@ -1065,63 +988,10 @@
         print(f"Loading training config from {args.config}.")
         with open(args.config, 'rt') as f:
             args.__dict__.update(json.load(f))
-<<<<<<< HEAD
-            update_old_args(args) # update args to support older configs
-=======
->>>>>>> 0eb5a0c0
             if len(argv) > 0:
                 print(f"Config .json loaded but there are additional CLI arguments -- these will override values in {args.config}.")
     else:
         print("No config file specified, using command line args")
-<<<<<<< HEAD
-    argparser = argparse.ArgumentParser(description="EveryDream2 Training options")
-    argparser.add_argument("--amp", action="store_true", default=False, help="Enables automatic mixed precision compute, recommended on")
-    argparser.add_argument("--batch_size", type=int, default=2, help="Batch size (def: 2)")
-    argparser.add_argument("--ckpt_every_n_minutes", type=int, default=None, help="Save checkpoint every n minutes, def: 20")
-    argparser.add_argument("--clip_grad_norm", type=float, default=None, help="Clip gradient norm (def: disabled) (ex: 1.5), useful if loss=nan?")
-    argparser.add_argument("--clip_skip", type=int, default=0, help="Train using penultimate layer (def: 0) (2 is 'penultimate')", choices=[0, 1, 2, 3, 4])
-    argparser.add_argument("--cond_dropout", type=float, default=0.04, help="Conditional drop out as decimal 0.0-1.0, see docs for more info (def: 0.04)")
-    argparser.add_argument("--data_root", type=str, default="input", help="folder where your training images are")
-    argparser.add_argument("--validation_config", type=str, default=None, help="(optional) path to the validation config file (.json)")
-    argparser.add_argument("--disable_textenc_training", action="store_true", default=False, help="disables training of text encoder (def: False)")
-    argparser.add_argument("--disable_unet_training", action="store_true", default=False, help="disables training of unet (def: False) NOT RECOMMENDED")
-    argparser.add_argument("--disable_xformers", action="store_true", default=False, help="disable xformers, may reduce performance (def: False)")
-    argparser.add_argument("--flip_p", type=float, default=0.0, help="probability of flipping image horizontally (def: 0.0) use 0.0 to 1.0, ex 0.5, not good for specific faces!")
-    argparser.add_argument("--gpuid", type=int, default=0, help="id of gpu to use for training, (def: 0) (ex: 1 to use GPU_ID 1)")
-    argparser.add_argument("--gradient_checkpointing", action="store_true", default=False, help="enable gradient checkpointing to reduce VRAM use, may reduce performance (def: False)")
-    argparser.add_argument("--grad_accum", type=int, default=1, help="Gradient accumulation factor (def: 1), (ex, 2)")
-    argparser.add_argument("--hf_repo_subfolder", type=str, default=None, help="Subfolder inside the huggingface repo to download, if the model is not in the root of the repo.")
-    argparser.add_argument("--logdir", type=str, default="logs", help="folder to save logs to (def: logs)")
-    argparser.add_argument("--log_step", type=int, default=25, help="How often to log training stats, def: 25, recommend default!")
-    argparser.add_argument("--lowvram", action="store_true", default=False, help="automatically overrides various args to support 12GB gpu")
-    argparser.add_argument("--lr", type=float, default=None, help="Learning rate, if using scheduler is maximum LR at top of curve")
-    argparser.add_argument("--lr_decay_steps", type=int, default=0, help="Steps to reach minimum LR, default: automatically set")
-    argparser.add_argument("--lr_scheduler", type=str, default="constant", help="LR scheduler, (default: constant)", choices=["constant", "linear", "cosine", "polynomial"])
-    argparser.add_argument("--lr_warmup_steps", type=int, default=None, help="Steps to reach max LR during warmup (def: 0.02 of lr_decay_steps), non-functional for constant")
-    argparser.add_argument("--max_epochs", type=int, default=300, help="Maximum number of epochs to train for")
-    argparser.add_argument("--notebook", action="store_true", default=False, help="disable keypresses and uses tqdm.notebook for jupyter notebook (def: False)")
-    argparser.add_argument("--project_name", type=str, default="myproj", help="Project name for logs and checkpoints, ex. 'tedbennett', 'superduperV1'")
-    argparser.add_argument("--resolution", type=int, default=512, help="resolution to train", choices=supported_resolutions)
-    argparser.add_argument("--resume_ckpt", type=str, required=not ('resume_ckpt' in args), default="sd_v1-5_vae.ckpt", help="The checkpoint to resume from, either a local .ckpt file, a converted Diffusers format folder, or a Huggingface.co repo id such as stabilityai/stable-diffusion-2-1 ")
-    argparser.add_argument("--sample_prompts", type=str, default="sample_prompts.txt", help="File with prompts to generate test samples from (def: sample_prompts.txt)")
-    argparser.add_argument("--sample_steps", type=int, default=250, help="Number of steps between samples (def: 250)")
-    argparser.add_argument("--save_ckpt_dir", type=str, default=None, help="folder to save checkpoints to (def: root training folder)")
-    argparser.add_argument("--save_every_n_epochs", type=int, default=None, help="Save checkpoint every n epochs, def: 0 (disabled)")
-    argparser.add_argument("--save_full_precision", action="store_true", default=False, help="save ckpts at full FP32")
-    argparser.add_argument("--save_optimizer", action="store_true", default=False, help="saves optimizer state with ckpt, useful for resuming training later")
-    argparser.add_argument("--scale_lr", action="store_true", default=False, help="automatically scale up learning rate based on batch size and grad accumulation (def: False)")
-    argparser.add_argument("--seed", type=int, default=555, help="seed used for samples and shuffling, use -1 for random")
-    argparser.add_argument("--shuffle_tags", action="store_true", default=False, help="randomly shuffles CSV tags in captions, for booru datasets")
-    argparser.add_argument("--useadam8bit", action="store_true", default=False, help="Use AdamW 8-Bit optimizer, recommended!")
-    argparser.add_argument("--wandb", action="store_true", default=False, help="enable wandb logging instead of tensorboard, requires env var WANDB_API_KEY")
-    argparser.add_argument("--write_schedule", action="store_true", default=False, help="write schedule of images and their batches to file (def: False)")
-    argparser.add_argument("--rated_dataset", action="store_true", default=False, help="enable rated image set training, to less often train on lower rated images through the epochs")
-    argparser.add_argument("--rated_dataset_target_dropout_percent", type=int, default=50, help="how many images (in percent) should be included in the last epoch (Default 50)")
-
-    args = argparser.parse_args(args=argv, namespace=args)
-    print(f" args: \n{args.__dict__}")
-=======
->>>>>>> 0eb5a0c0
 
     argparser = argparse.ArgumentParser(description="EveryDream2 Training options")
     argparser.add_argument("--amp", action="store_true", default=False, help="Enables automatic mixed precision compute, recommended on")
