--- conflicted
+++ resolved
@@ -304,22 +304,13 @@
 def _get_contrastive_v2_loss():
     pass
 
-<<<<<<< HEAD
-def _get_model_prediction_and_target(latents, encoder_hidden_states, noise, timesteps, model_being_trained: TrainingModel,
-                                     args=None, skip_contrastive: bool=False
+def get_model_prediction_and_target(latents, encoder_hidden_states, noise, timesteps, model_being_trained: TrainingModel,
+                                     args=None, skip_contrastive: bool=False,
+                                     teacher_unet: UNet2DConditionModel|None=None,
+                                     teacher_mask: torch.Tensor|None=None
                                      ) -> Tuple[torch.Tensor, torch.Tensor, torch.Tensor, torch.Tensor]:
-    noisy_latents, target = _get_noisy_latents_and_target(latents, noise, model_being_trained.noise_scheduler, timesteps,
+    noisy_latents, target = get_noisy_latents_and_target(latents, noise, model_being_trained.noise_scheduler, timesteps,
                                                           args.latents_perturbation)
-=======
-def get_model_prediction_and_target(latents, encoder_hidden_states, noise, timesteps, unet, noise_scheduler,
-                                    args,
-                                    skip_contrastive: bool=False,
-                                    teacher_unet: UNet2DConditionModel|None=None,
-                                    teacher_mask: torch.Tensor|None=None
-                                    ) -> Tuple[torch.Tensor, torch.Tensor, torch.Tensor, torch.Tensor]:
-    # target might get overwritten below
-    noisy_latents = _get_noisy_latents(latents, noise, noise_scheduler, timesteps, latents_perturbation=args.latents_perturbation)
->>>>>>> 2539832a
     with autocast(enabled=args.amp):
         # print(f"types: {type(noisy_latents)} {type(timesteps)} {type(encoder_hidden_states)}")
         model_pred = model_being_trained.unet(noisy_latents, timesteps, encoder_hidden_states).sample
